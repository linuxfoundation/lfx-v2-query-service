--- conflicted
+++ resolved
@@ -5,14 +5,9 @@
 
 # Override from CLI/CI: --set image.tag=<git-sha>, etc.
 image:
-<<<<<<< HEAD
-  tag: "0.1.0"
-  repository: linuxfoundation/lfx-v2-query-service
-=======
   repository: ghcr.io/linuxfoundation/lfx-v2-query-service/cmd
   tag: ""
   pullPolicy: IfNotPresent
->>>>>>> 21c097d9
 
 # ingress is the configuration for the ingress routing
 ingress:
